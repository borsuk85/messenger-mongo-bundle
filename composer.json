--- conflicted
+++ resolved
@@ -19,25 +19,14 @@
     "require": {
         "php": "^7.4 || ^8.0",
         "ext-json": "*",
-<<<<<<< HEAD
-        "symfony/messenger": "^5.0|^6.0|^7.0",
+        "symfony/messenger": "^5.0 || ^6.0 || ^7.0",
         "mongodb/mongodb": "^1.8"
     },
     "require-dev": {
-        "symfony/serializer": "^5.0|^6.0|^7.0",
-        "symfony/property-access": "^5.0|^6.0|^7.0",
-        "symfony/var-dumper": "^5.0|^6.0|^7.0",
-        "symfony/framework-bundle": "^5.0|^6.0|^7.0",
-=======
-        "symfony/messenger": "^5.0 || ^6.0",
-        "mongodb/mongodb": "^1.8"
-    },
-    "require-dev": {
-        "symfony/serializer": "^5.0 || ^6.0",
-        "symfony/property-access": "^5.0 || ^6.0",
-        "symfony/var-dumper": "^5.0 || ^6.0",
-        "symfony/framework-bundle": "^5.0 || ^6.0",
->>>>>>> 4edd7528
+        "symfony/serializer": "^5.0 || ^6.0 || ^7.0",
+        "symfony/property-access": "^5.0 || ^6.0 || ^7.0",
+        "symfony/var-dumper": "^5.0 || ^6.0 || ^7.0",
+        "symfony/framework-bundle": "^5.0 || ^6.0 || ^7.0",
         "phpunit/phpunit": "^9.5",
         "infection/infection": "^0.25.0",
         "phpstan/phpstan": "^1.2"
